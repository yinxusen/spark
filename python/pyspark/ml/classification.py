--- conflicted
+++ resolved
@@ -18,20 +18,13 @@
 import operator
 import warnings
 
-<<<<<<< HEAD
 from pyspark.ml import Estimator, Model
-=======
-from pyspark import since
-from pyspark.ml.util import *
-from pyspark.ml.wrapper import JavaEstimator, JavaModel, JavaWrapper
-from pyspark.ml.param import TypeConverters
->>>>>>> 62b7f306
 from pyspark.ml.param.shared import *
 from pyspark.ml.regression import (
     RandomForestParams, TreeEnsembleParams, DecisionTreeModel, TreeEnsembleModels)
 from pyspark.ml.util import *
-from pyspark.ml.wrapper import JavaCallable
 from pyspark.ml.wrapper import JavaEstimator, JavaModel
+from pyspark.ml.wrapper import JavaWrapper
 from pyspark.mllib.common import inherit_doc
 from pyspark.sql import DataFrame
 from pyspark.sql.functions import udf, when
@@ -1279,7 +1272,10 @@
         """
         if extra is None:
             extra = dict()
-        return self._copyValues(OneVsRest(self.getClassifier().copy(extra)))
+        newOvr = Params.copy(self, extra)
+        if self.isSet(self.classifier):
+            newOvr.setClassifier(self.getClassifier().copy(extra))
+        return newOvr
 
 
 class OneVsRestModel(Model, HasFeaturesCol, HasLabelCol, HasPredictionCol):
